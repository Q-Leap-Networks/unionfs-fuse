CFLAGS += -Wall
CPPFLAGS += -D_FILE_OFFSET_BITS=64 -DFUSE_USE_VERSION=26
LDFLAGS += -lfuse -lm


<<<<<<< HEAD
HASHTABLE_OBJ = hashtable.o hashtable_itr.o
UNIONFS_OBJ = unionfs.o stats.o opts.o debug.o cache.o findbranch.o readdir.o \
              elfhash.o general.o
=======
HASHTABLE_OBJ = hashtable.o hashtable_itr.o hash.o elfhash.o
UNIONFS_OBJ = unionfs.o stats.o opts.o debug.o cache.o
>>>>>>> 29ad1184


unionfs: $(UNIONFS_OBJ) $(HASHTABLE_OBJ)
	$(CC) $(LDFLAGS) -o $@ $(UNIONFS_OBJ) $(HASHTABLE_OBJ)

clean:
	rm -f unionfs 
	rm -f *.o	<|MERGE_RESOLUTION|>--- conflicted
+++ resolved
@@ -3,14 +3,9 @@
 LDFLAGS += -lfuse -lm
 
 
-<<<<<<< HEAD
-HASHTABLE_OBJ = hashtable.o hashtable_itr.o
+HASHTABLE_OBJ = hashtable.o hashtable_itr.o hash.o elfhash.o
 UNIONFS_OBJ = unionfs.o stats.o opts.o debug.o cache.o findbranch.o readdir.o \
-              elfhash.o general.o
-=======
-HASHTABLE_OBJ = hashtable.o hashtable_itr.o hash.o elfhash.o
-UNIONFS_OBJ = unionfs.o stats.o opts.o debug.o cache.o
->>>>>>> 29ad1184
+              general.o
 
 
 unionfs: $(UNIONFS_OBJ) $(HASHTABLE_OBJ)
