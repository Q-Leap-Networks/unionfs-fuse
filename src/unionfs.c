--- conflicted
+++ resolved
@@ -19,21 +19,13 @@
 #endif
 
 #include <fuse.h>
-<<<<<<< HEAD
+
 #if __APPLE__
 #include <fuse_common.h>
 #else
 #include <fuse/fuse_common.h>
 #endif
-=======
-
-#if __APPLE__
-	#include <fuse_common.h>
-#else
-	#include <fuse/fuse_common.h>
-#endif
-
->>>>>>> 12f9b2b0
+
 #include <stdio.h>
 #include <stdlib.h>
 #include <string.h>
@@ -692,21 +684,12 @@
 #ifdef UNIONFS_HAVE_AT
 	int res = utimensat(0, p, ts, AT_SYMLINK_NOFOLLOW);
 #else
-<<<<<<< HEAD
-    struct timeval tv[2];
-    tv[0].tv_sec = ts[0].tv_sec;
-    tv[0].tv_usec = ts[0].tv_nsec*1000;
-    tv[1].tv_sec = ts[1].tv_sec;
-    tv[1].tv_usec = ts[1].tv_nsec*1000;
-    int res= utimes(p,tv);
-=======
 	struct timeval tv[2];
 	tv[0].tv_sec = ts[0].tv_sec;
 	tv[0].tv_usec = ts[0].tv_nsec * 1000;
 	tv[1].tv_sec = ts[1].tv_sec;
 	tv[1].tv_usec = ts[1].tv_nsec * 1000;
 	int res = utimes(p, tv);
->>>>>>> 12f9b2b0
 #endif
 
 	if (res == -1) RETURN(-errno);
@@ -747,11 +730,7 @@
 	if (BUILD_PATH(p, uopt.branches[i].path, path)) RETURN(-ENAMETOOLONG);
 
 #if __APPLE__
-<<<<<<< HEAD
-        int res = getxattr(p, name, value, size, position, XATTR_NOFOLLOW);
-=======
 	int res = getxattr(p, name, value, size, position, XATTR_NOFOLLOW);
->>>>>>> 12f9b2b0
 #else
 	int res = lgetxattr(p, name, value, size);
 #endif
@@ -775,11 +754,7 @@
 	if (BUILD_PATH(p, uopt.branches[i].path, path)) RETURN(-ENAMETOOLONG);
 
 #if __APPLE__
-<<<<<<< HEAD
-        int res = listxattr(p, list, size, XATTR_NOFOLLOW);
-=======
 	int res = listxattr(p, list, size, XATTR_NOFOLLOW);
->>>>>>> 12f9b2b0
 #else
 	int res = llistxattr(p, list, size);
 #endif
@@ -803,11 +778,7 @@
 	if (BUILD_PATH(p, uopt.branches[i].path, path)) RETURN(-ENAMETOOLONG);
 
 #if __APPLE__
-<<<<<<< HEAD
-        int res = removexattr(p, name, XATTR_NOFOLLOW);
-=======
 	int res = removexattr(p, name, XATTR_NOFOLLOW);
->>>>>>> 12f9b2b0
 #else
 	int res = lremovexattr(p, name);
 #endif
@@ -835,11 +806,7 @@
 	if (BUILD_PATH(p, uopt.branches[i].path, path)) RETURN(-ENAMETOOLONG);
 
 #if __APPLE__
-<<<<<<< HEAD
-        int res = setxattr(p, name, value, size, position, flags | XATTR_NOFOLLOW);
-=======
 	int res = setxattr(p, name, value, size, position, flags | XATTR_NOFOLLOW);
->>>>>>> 12f9b2b0
 #else
 	int res = lsetxattr(p, name, value, size, flags);
 #endif
