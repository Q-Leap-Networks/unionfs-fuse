--- conflicted
+++ resolved
@@ -221,26 +221,19 @@
 	"The first argument is a colon separated list of directories to merge\n"
 	"\n"
 	"general options:\n"
+	"    -d                     Enable debug output\n"
 	"    -o opt,[opt...]        mount options\n"
 	"    -h   --help            print help\n"
 	"    -V   --version         print version\n"
 	"\n"
 	"UnionFS options:\n"
-<<<<<<< HEAD
-	"    -o dirs=branch[=RO/RW][:branch...]\n"
-	"                           alternate way to specify directories to merge\n"
-	"    -o cow                 enable copy-on-write\n"
-	"    -o stats               show statistics in the file 'stats' under the\n"
-	"                           mountpoint\n"
-	"    -o statfs_omit_ro      do not count blocks of ro-branches\n"
-=======
->>>>>>> 4aa6cc60
 	"    -o chroot=path         chroot into this path. Use this if you \n"
         "                           want to have a union of \"/\" \n"
 	"    -o cow                 enable copy-on-write\n"
 	"                           mountpoint\n"
-	"    -d                     Enable debug output\n"
 	"    -o debug_file          file to write debug information into\n"
+	"    -o dirs=branch[=RO/RW][:branch...]\n"
+	"                           alternate way to specify directories to merge\n"
 	"    -o hide_meta_files     \".unionfs\" is a secret directory not\n"
 	"                           visible by readdir(), and so are\n" 
         "                           .fuse_hidden* files\n"
@@ -311,19 +304,14 @@
 			if (res > 0) return 0;
 			uopt.retval = 1;
 			return 1;
-<<<<<<< HEAD
 		case KEY_DIRS:
 			// skip the "dirs="
 			res = parse_branches(arg+5);
 			if (res > 0) return 0;
 			uopt.retval = 1;
 			return 1;
-		case KEY_STATS:
-			uopt.stats_enabled = 1;
-=======
 		case KEY_CHROOT:
 			uopt.chroot = get_opt_str(arg, "chroot");
->>>>>>> 4aa6cc60
 			return 0;
 		case KEY_COW:
 			uopt.cow_enabled = true;
@@ -361,7 +349,7 @@
 			return 0;
 		case KEY_VERSION:
 			printf("unionfs-fuse version: "VERSION"\n");
-#ifdef HAVE_SETXATTR
+#ifdef HAVE_XATTR
 			printf("(compiled with xattr support)\n");
 #endif
 			uopt.doexit = 1;
