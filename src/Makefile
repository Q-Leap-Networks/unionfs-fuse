--- conflicted
+++ resolved
@@ -2,12 +2,9 @@
 CPPFLAGS += $(shell pkg-config --cflags fuse)
 CPPFLAGS += -DFUSE_USE_VERSION=26
 
-<<<<<<< HEAD
-=======
 CPPFLAGS += -DLIBC_XATTR # glibc nowadays includes xattr
 # CPPFLAGS += -DLIBATTR_XATTR # define this to libattr xattr include
 
->>>>>>> 12f9b2b0
 # CPPFLAGS += -DDISABLE_XATTR # disable xattr support
 # CPPFLAGS += -DDISABLE_AT    # disable *at function support
 
