#!/usr/bin/python3

import unittest
import subprocess
import os
import shutil
import time
import tempfile


def call(cmd):
	return subprocess.check_output(cmd, shell=True)
#enddef


def write_to_file(fn, data):
	with open(fn, 'w') as f:
		f.write(data)
	#endwith
#enddef


def read_from_file(fn):
	with open(fn, 'r') as f:
		return f.read()
	#endwith
#enddef

def get_dir_contents(directory):
	return [ dirs for (_,dirs,_) in os.walk(directory) ]
#enddef

class Common:
	def setUp(self):
		self.unionfs_path = os.path.abspath('src/unionfs')
		self.unionfsctl_path = os.path.abspath('src/unionfsctl')

		self.tmpdir = tempfile.mkdtemp()
		self.original_cwd = os.getcwd()
		os.chdir(self.tmpdir)

		self._dirs = ['ro1', 'ro2', 'rw1', 'rw2']

		for d in self._dirs:
			os.mkdir(d)
			write_to_file('%s/%s_file' % (d, d), d)
			write_to_file('%s/common_file' % d, d)
		#endfor

		write_to_file('ro1/ro_common_file', 'ro1')
		write_to_file('ro2/ro_common_file', 'ro2')
		write_to_file('rw1/rw_common_file', 'rw1')
		write_to_file('rw2/rw_common_file', 'rw2')

		os.mkdir('union')
	#enddef

	def tearDown(self):
		# In User Mode Linux, fusermount -u union fails with a permission error
		# when trying to lock the fuse lock file.

		if os.environ.get('RUNNING_ON_TRAVIS_CI'):
			# TODO: investigate the following
			# the sleep seems to be needed for some users or else the umount fails
			# anyway, everything works fine on my system, so why wait? ;-)
			# if it fails for someone, let's find the race and fix it!
			# actually had to re-enable it because travis-ci is one of the bad cases
			time.sleep(1)

			call('umount union')
		else:
			call('fusermount -u union')
		#endif

		os.chdir(self.original_cwd)

		shutil.rmtree(self.tmpdir)
	#endef
#endclass


class UnionFS_RO_RO_TestCase(Common, unittest.TestCase):
	def setUp(self):
		super().setUp()
		call('%s -o cow ro1=ro:ro2=ro union' % self.unionfs_path)
	#enddef

	def test_listing(self):
		lst = ['ro1_file', 'ro2_file', 'ro_common_file', 'common_file']
		self.assertEqual(set(lst), set(os.listdir('union')))
	#enddef

	def test_overlay_order(self):
		self.assertEqual(read_from_file('union/common_file'), 'ro1')
	#enddef

	def test_write(self):
		with self.assertRaises(PermissionError):
			write_to_file('union/ro1_file', 'something')
		#endwith

		with self.assertRaises(PermissionError):
			write_to_file('union/ro2_file', 'something')
		#endwith

		with self.assertRaises(PermissionError):
			write_to_file('union/ro_common_file', 'something')
		#endwith

		with self.assertRaises(PermissionError):
			write_to_file('union/common_file', 'something')
		#endwith
	#enddef

	def test_delete(self):
		with self.assertRaises(PermissionError):
			os.remove('union/ro1_file')
		#endwith

		with self.assertRaises(PermissionError):
			os.remove('union/ro2_file')
		#endwith

		with self.assertRaises(PermissionError):
			os.remove('union/ro_common_file')
		#endwith

		with self.assertRaises(PermissionError):
			os.remove('union/common_file')
		#endwith
	#enddef

	def test_rename(self):
		for d in ['ro1', 'ro2', 'ro_common', 'common']:
			with self.assertRaises(PermissionError):
				os.rename('union/%s_file' % d, 'union/%s_file_renamed' % d)
			#endwith
		#endfor
	#enddef
#endclass


class UnionFS_RW_RO_TestCase(Common, unittest.TestCase):
	def setUp(self):
		super().setUp()
		call('%s rw1=rw:ro1=ro union' % self.unionfs_path)
	#enddef

	def test_listing(self):
		lst = ['ro1_file', 'rw1_file', 'ro_common_file', 'rw_common_file', 'common_file']
		self.assertEqual(set(lst), set(os.listdir('union')))
	#enddef

	def test_delete(self):
		# TODO: shouldn't this be PermissionError?
		with self.assertRaisesRegex(OSError, '[Errno 30]'):
			os.remove('union/ro1_file')
		#endwith
	#enddef

	def test_write(self):
		# TODO: shouldn't this be the same as above?
		with self.assertRaises(PermissionError):
			write_to_file('union/ro1_file', 'something')
		#endwith
	#enddef

	def test_write_new(self):
		write_to_file('union/new_file', 'something')
		self.assertEqual(read_from_file('union/new_file'), 'something')
		self.assertEqual(read_from_file('rw1/new_file'), 'something')
		self.assertNotIn('new_file', os.listdir('ro1'))
	#enddef

	def test_rename(self):
		# TODO: how should the common file behave?
		#for fn in ['ro1_file', 'ro_common_file', 'common_file']:
		for fn in ['ro1_file', 'ro_common_file']:
			with self.assertRaises(PermissionError):
				os.rename('union/%s' % fn, 'union/%s_renamed' % fn)
			#endwith
		#endfor

		os.rename('union/rw1_file', 'union/rw1_file_renamed')
		self.assertEqual(read_from_file('union/rw1_file_renamed'), 'rw1')

		# TODO: how should the common file behave?
		#os.rename('union/common_file', 'union/common_file_renamed')
		#self.assertEqual(read_from_file('union/common_file_renamed'), 'rw1')
	#enddef

	def test_copystat(self):
		shutil.copystat('union/ro1_file', 'union/rw1_file')
	#enddef
#endclass


class UnionFS_RW_RO_COW_TestCase(Common, unittest.TestCase):
	def setUp(self):
		super().setUp()
		call('%s -o cow rw1=rw:ro1=ro union' % self.unionfs_path)
	#enddef

	def test_listing(self):
		lst = ['ro1_file', 'rw1_file', 'ro_common_file', 'rw_common_file', 'common_file']
		self.assertEqual(set(lst), set(os.listdir('union')))
	#enddef

	def test_whiteout(self):
		os.remove('union/ro1_file')

		self.assertNotIn('ro1_file', os.listdir('union'))
		self.assertIn('ro1_file', os.listdir('ro1'))
	#enddef

	def test_cow(self):
		write_to_file('union/ro1_file', 'something')

		self.assertEqual(read_from_file('union/ro1_file'), 'something')
		self.assertEqual(read_from_file('ro1/ro1_file'), 'ro1')
		self.assertEqual(read_from_file('rw1/ro1_file'), 'something')
	#enddef

	def test_cow_and_whiteout(self):
		write_to_file('union/ro1_file', 'something')
		os.remove('union/ro1_file')

		self.assertFalse(os.path.isfile('union/ro_file'))
		self.assertFalse(os.path.isfile('rw1/ro_file'))
		self.assertEqual(read_from_file('ro1/ro1_file'), 'ro1')
	#enddef

	def test_write_new(self):
		write_to_file('union/new_file', 'something')
		self.assertEqual(read_from_file('union/new_file'), 'something')
		self.assertEqual(read_from_file('rw1/new_file'), 'something')
		self.assertNotIn('new_file', os.listdir('ro1'))
	#enddef

	def test_rename(self):
		os.rename('union/rw1_file', 'union/rw1_file_renamed')
		self.assertEqual(read_from_file('union/rw1_file_renamed'), 'rw1')

		os.rename('union/ro1_file', 'union/ro1_file_renamed')
		self.assertEqual(read_from_file('union/ro1_file_renamed'), 'ro1')

		# See https://github.com/rpodgorny/unionfs-fuse/issues/25
		ro_dirs = 'ro1/recursive/dirs/1/2/3'
		os.makedirs(ro_dirs)
		ro_link = 'ro1/symlink'
		os.symlink('recursive', ro_link)
		self.assertTrue(os.path.islink(ro_link))

		original = 'union/recursive'
		renamed = 'union/recursive_cow'
		cow_path = 'rw1/recursive_cow'
		new_link = 'union/newsymlink'

		os.rename(original, renamed)
		os.rename('union/symlink', new_link)

		self.assertFalse(os.path.isdir(original))
		self.assertTrue(os.path.isdir(ro_dirs))

		# the files in the subdirectories should match after renaming
		self.assertEqual(
			get_dir_contents('ro1/recursive'),
			get_dir_contents(renamed))
		self.assertEqual(
			get_dir_contents(renamed),
			get_dir_contents(cow_path))

		self.assertTrue(os.path.islink(new_link))

		# TODO: how should the common file behave?
		#os.rename('union/common_file', 'union/common_file_renamed')
		#self.assertEqual(read_from_file('union/common_file_renamed'), 'rw1')
	#enddef

<<<<<<< HEAD
	def test_copystat(self):
		shutil.copystat('union/ro1_file', 'union/rw1_file')
=======
	def test_rename_fifo(self):
		ro_fifo = 'ro1/fifo'
		os.mkfifo(ro_fifo)
		self.assertTrue(os.path.lexists(ro_fifo))

		old_fifo = 'union/fifo'
		new_fifo = 'union/newfifo'

		os.rename(old_fifo, new_fifo)
		self.assertTrue(os.path.lexists(new_fifo))
		self.assertFalse(os.path.lexists(old_fifo))
		self.assertTrue(os.path.lexists(ro_fifo))

		# TODO test that ro1/fifo is still functional
	#enddef

	def test_rename_long_name(self):
		# renaming with pathlen > PATHLEN_MAX should fail
		new_name = 1000 * 'a'
		with self.assertRaisesRegex(OSError, '[Errno 36]'):
			os.rename('union/ro1_file', 'union/ro1_file_%s' %new_name)
		with self.assertRaisesRegex(OSError, '[Errno 36]'):
			os.rename('union/ro1_file%s' %new_name, 'union/ro1_file')
	#enddef

	def test_posix_operations(self):
		# See https://github.com/rpodgorny/unionfs-fuse/issues/25
		# POSIX operations such as chmod, chown, etc. shall not create
		# copies of files.
		ro_dirs = 'ro1/recursive/dirs/1/2/3'
		os.makedirs(ro_dirs)
		union = 'union/recursive'
		cow_path = 'rw1/recursive'

		operations = [
			lambda path:
				os.access(path, os.F_OK),
			lambda path:
				os.chmod(path, 0o644),
			# TODO does not work on travis
			# lambda path:
			# 	#  no-op chown to avoid permission errors
			# 	os.chown(path, os.getuid(), os.getgid()),
			# lambda path:
			# 	os.lchown(path, os.getuid(), os.getgid()),
			lambda path:
				os.stat(path)
			]

		for op in operations:
			op(union)
			self.assertNotEqual(
				get_dir_contents(union),
				get_dir_contents(cow_path))
>>>>>>> c2dc12a0
	#enddef
#endclass


class UnionFS_RO_RW_TestCase(Common, unittest.TestCase):
	def setUp(self):
		super().setUp()
		call('%s ro1=ro:rw1=rw union' % self.unionfs_path)
	#enddef

	def test_listing(self):
		lst = ['ro1_file', 'rw1_file', 'ro_common_file', 'rw_common_file', 'common_file']
		self.assertEqual(set(lst), set(os.listdir('union')))
	#enddef

	def test_delete(self):
		# TODO: shouldn't this be a PermissionError?
		with self.assertRaisesRegex(OSError, '[Errno 30]'):
			os.remove('union/ro1_file')
		#endwith
	#enddef

	def test_write(self):
		# TODO: shouldn't this be the same error as for the delete?
		with self.assertRaises(PermissionError):
			write_to_file('union/ro1_file', 'something')
		#endwith
	#enddef

	def test_write_new(self):
		with self.assertRaises(PermissionError):
		    write_to_file('union/new_file', 'something')
		#endwith
		self.assertNotIn('new_file', os.listdir('ro1'))
		self.assertNotIn('new_file', os.listdir('rw1'))
	#enddef

	def test_rename(self):
		with self.assertRaises(PermissionError):
			os.rename('union/ro1_file', 'union/ro1_file_renamed')
		#endwith

		# TODO: shouldn't this work?
		#os.rename('union/rw1_file', 'union/rw1_file_renamed')
		#self.assertEqual(read_from_file('union/rw1_file_renamed'), 'rw1')

		# TODO: how should the common file behave?
		#os.rename('union/common_file', 'union/common_file_renamed')
		#self.assertEqual(read_from_file('union/common_file_renamed'), 'rw1')
	#enddef
#endclass


class UnionFS_RO_RW_COW_TestCase(Common, unittest.TestCase):
	def setUp(self):
		super().setUp()
		call('%s -o cow ro1=ro:rw1=rw union' % self.unionfs_path)
	#enddef

	def test_listing(self):
		lst = ['ro1_file', 'rw1_file', 'ro_common_file', 'rw_common_file', 'common_file']
		self.assertEqual(set(lst), set(os.listdir('union')))
	#enddef

	def test_delete(self):
		# TODO: shouldn't this be and OSError (see above)
		with self.assertRaises(PermissionError):
			os.remove('union/ro1_file')
		#endwith
	#enddef

	def test_write(self):
		with self.assertRaises(PermissionError):
			write_to_file('union/ro1_file', 'something')
		#endwith
	#enddef

	def test_write_new(self):
		write_to_file('union/new_file', 'something')
		self.assertEqual(read_from_file('rw1/new_file'), 'something')
		self.assertNotIn('new_file', os.listdir('ro1'))
	#enddef

	def test_rename(self):
		with self.assertRaises(PermissionError):
			os.rename('union/ro1_file', 'union/ro1_file_renamed')
		#endwith

		os.rename('union/rw1_file', 'union/rw1_file_renamed')
		self.assertEqual(read_from_file('union/rw1_file_renamed'), 'rw1')

		# TODO: how should the common file behave?
		#os.rename('union/common_file', 'union/common_file_renamed')
		#self.assertEqual(read_from_file('union/common_file_renamed'), 'rw1')
	#enddef
#endclass


@unittest.skipIf(os.environ.get('RUNNING_ON_TRAVIS_CI'), 'Not supported on Travis')
class IOCTL_TestCase(Common, unittest.TestCase):
	def setUp(self):
		super().setUp()
		call('%s rw1=rw:ro1=ro union' % self.unionfs_path)
	#enddef

	def test_debug(self):
		debug_fn = '%s/debug.log' % self.tmpdir
		call('%s -p %r -d on union' % (self.unionfsctl_path, debug_fn))
		self.assertTrue(os.path.isfile(debug_fn))
		self.assertTrue(os.stat(debug_fn).st_size == 0)
		# operations on 'union' results in debug output
		write_to_file('union/rw_common_file', 'hello')
		self.assertRegex(read_from_file(debug_fn), 'unionfs_write')
		read_from_file('union/rw_common_file')
		self.assertRegex(read_from_file(debug_fn),'unionfs_read')
		os.remove('union/rw_common_file')
		self.assertRegex(read_from_file(debug_fn),'unionfs_unlink')
		self.assertTrue(os.stat(debug_fn).st_size > 0)
	#enddef

	def test_wrong_args(self):
		with self.assertRaises(subprocess.CalledProcessError) as contextmanager:
			call('%s -xxxx 2>/dev/null' % self.unionfsctl_path)
		#endwith
		ex = contextmanager.exception
		self.assertEqual(ex.returncode, 1)
		self.assertEqual(ex.output, b'')
	#enddef
#endclass


if __name__ == '__main__':
	unittest.main()
#endif<|MERGE_RESOLUTION|>--- conflicted
+++ resolved
@@ -277,10 +277,9 @@
 		#self.assertEqual(read_from_file('union/common_file_renamed'), 'rw1')
 	#enddef
 
-<<<<<<< HEAD
 	def test_copystat(self):
 		shutil.copystat('union/ro1_file', 'union/rw1_file')
-=======
+
 	def test_rename_fifo(self):
 		ro_fifo = 'ro1/fifo'
 		os.mkfifo(ro_fifo)
@@ -335,7 +334,6 @@
 			self.assertNotEqual(
 				get_dir_contents(union),
 				get_dir_contents(cow_path))
->>>>>>> c2dc12a0
 	#enddef
 #endclass
 
